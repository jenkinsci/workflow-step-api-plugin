<?xml version="1.0" encoding="UTF-8"?>
<!--
  ~ The MIT License
  ~
  ~ Copyright (c) 2013-2014, CloudBees, Inc.
  ~
  ~ Permission is hereby granted, free of charge, to any person obtaining a copy
  ~ of this software and associated documentation files (the "Software"), to deal
  ~ in the Software without restriction, including without limitation the rights
  ~ to use, copy, modify, merge, publish, distribute, sublicense, and/or sell
  ~ copies of the Software, and to permit persons to whom the Software is
  ~ furnished to do so, subject to the following conditions:
  ~
  ~ The above copyright notice and this permission notice shall be included in
  ~ all copies or substantial portions of the Software.
  ~
  ~ THE SOFTWARE IS PROVIDED "AS IS", WITHOUT WARRANTY OF ANY KIND, EXPRESS OR
  ~ IMPLIED, INCLUDING BUT NOT LIMITED TO THE WARRANTIES OF MERCHANTABILITY,
  ~ FITNESS FOR A PARTICULAR PURPOSE AND NONINFRINGEMENT. IN NO EVENT SHALL THE
  ~ AUTHORS OR COPYRIGHT HOLDERS BE LIABLE FOR ANY CLAIM, DAMAGES OR OTHER
  ~ LIABILITY, WHETHER IN AN ACTION OF CONTRACT, TORT OR OTHERWISE, ARISING FROM,
  ~ OUT OF OR IN CONNECTION WITH THE SOFTWARE OR THE USE OR OTHER DEALINGS IN
  ~ THE SOFTWARE.
  -->

<project xmlns="http://maven.apache.org/POM/4.0.0" xmlns:xsi="http://www.w3.org/2001/XMLSchema-instance" xsi:schemaLocation="http://maven.apache.org/POM/4.0.0 http://maven.apache.org/xsd/maven-4.0.0.xsd">
    <modelVersion>4.0.0</modelVersion>
    <parent>
        <groupId>org.jenkins-ci.plugins</groupId>
        <artifactId>plugin</artifactId>
        <version>3.28</version>
        <relativePath />
    </parent>
    <groupId>org.jenkins-ci.plugins.workflow</groupId>
    <artifactId>workflow-step-api</artifactId>
<<<<<<< HEAD
    <version>${revision}${changelist}</version>
=======
    <version>2.18-SNAPSHOT</version>
>>>>>>> e352040f
    <packaging>hpi</packaging>
    <name>Pipeline: Step API</name>
    <url>https://wiki.jenkins-ci.org/display/JENKINS/Pipeline+Step+API+Plugin</url>
    <licenses>
        <license>
            <name>MIT License</name>
            <url>https://opensource.org/licenses/MIT</url>
        </license>
    </licenses>
    <scm>
        <connection>scm:git:git://github.com/jenkinsci/${project.artifactId}-plugin.git</connection>
        <developerConnection>scm:git:git@github.com:jenkinsci/${project.artifactId}-plugin.git</developerConnection>
        <url>https://github.com/jenkinsci/${project.artifactId}-plugin</url>
        <tag>${scmTag}</tag>
    </scm>
    <repositories>
        <repository>
            <id>repo.jenkins-ci.org</id>
            <url>https://repo.jenkins-ci.org/public/</url>
        </repository>
    </repositories>
    <pluginRepositories>
        <pluginRepository>
            <id>repo.jenkins-ci.org</id>
            <url>https://repo.jenkins-ci.org/public/</url>
        </pluginRepository>
    </pluginRepositories>
    <properties>
        <revision>2.17</revision>
        <changelist>-SNAPSHOT</changelist>
        <jenkins.version>2.60.3</jenkins.version>
        <java.level>8</java.level>
        <no-test-jar>false</no-test-jar>
        <workflow-support.version>2.11</workflow-support.version>
    </properties>
    <dependencies>
        <dependency>
            <groupId>org.mockito</groupId>
            <artifactId>mockito-core</artifactId>
            <version>1.9.5</version>
            <scope>test</scope>
            <exclusions>
                <exclusion>
                    <groupId>org.hamcrest</groupId>
                    <artifactId>hamcrest-core</artifactId>
                </exclusion>
            </exclusions>
        </dependency>
        <dependency>
            <groupId>org.jenkins-ci.plugins</groupId>
            <artifactId>structs</artifactId>
            <version>1.5</version>
        </dependency>
        <dependency>
            <groupId>org.jenkins-ci.plugins.workflow</groupId>
            <artifactId>workflow-cps</artifactId>
            <version>2.23</version>
            <scope>test</scope>
        </dependency>
        <dependency>
            <groupId>org.jenkins-ci.plugins.workflow</groupId>
            <artifactId>workflow-job</artifactId>
            <version>2.9</version>
            <scope>test</scope>
        </dependency>
        <dependency>
            <groupId>org.jenkins-ci.plugins.workflow</groupId>
            <artifactId>workflow-basic-steps</artifactId>
            <version>2.3</version>
            <scope>test</scope>
        </dependency>
        <dependency>
            <groupId>org.jenkins-ci.plugins.workflow</groupId>
            <artifactId>workflow-durable-task-step</artifactId>
            <version>2.5</version>
            <scope>test</scope>
        </dependency>
        <dependency>
            <groupId>org.jenkins-ci.plugins.workflow</groupId>
            <artifactId>workflow-support</artifactId>
            <version>${workflow-support.version}</version>
            <scope>test</scope>
        </dependency>
        <dependency>
            <groupId>org.jenkins-ci.plugins.workflow</groupId>
            <artifactId>workflow-support</artifactId>
            <version>${workflow-support.version}</version>
            <classifier>tests</classifier>
            <scope>test</scope>
        </dependency>
        <dependency>
            <groupId>org.jenkins-ci.plugins.workflow</groupId>
            <artifactId>workflow-scm-step</artifactId>
            <version>2.3</version>
            <scope>test</scope>
        </dependency>
    </dependencies>
</project><|MERGE_RESOLUTION|>--- conflicted
+++ resolved
@@ -33,11 +33,7 @@
     </parent>
     <groupId>org.jenkins-ci.plugins.workflow</groupId>
     <artifactId>workflow-step-api</artifactId>
-<<<<<<< HEAD
     <version>${revision}${changelist}</version>
-=======
-    <version>2.18-SNAPSHOT</version>
->>>>>>> e352040f
     <packaging>hpi</packaging>
     <name>Pipeline: Step API</name>
     <url>https://wiki.jenkins-ci.org/display/JENKINS/Pipeline+Step+API+Plugin</url>
@@ -66,7 +62,7 @@
         </pluginRepository>
     </pluginRepositories>
     <properties>
-        <revision>2.17</revision>
+        <revision>2.18</revision>
         <changelist>-SNAPSHOT</changelist>
         <jenkins.version>2.60.3</jenkins.version>
         <java.level>8</java.level>
